--- conflicted
+++ resolved
@@ -40,11 +40,7 @@
     let payload_bytes = Bytes::copy_from_slice(&[0u8; 13]);
     let standard_id = StandardId::new(STANDARD_ID).unwrap();
 
-<<<<<<< HEAD
-    let msg_type = CanFd::<13> { bitrate_switch: false };
-=======
     let msg_type = CanFd::<16> { bitrate_switch: false };
->>>>>>> 88850781
 
     let message = TxMessage::new(msg_type, payload_bytes, Id::Standard(standard_id)).unwrap();
 
