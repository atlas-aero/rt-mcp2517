--- conflicted
+++ resolved
@@ -1,7 +1,7 @@
 //!# CAN Controller device
 //!
 //!```
-//! use mcp2517::can::Controller;
+//! use mcp2517::can::MCP2517;
 //! use mcp2517::config::Configuration;
 //! use mcp2517::example::*;
 //!
@@ -10,7 +10,7 @@
 //! let cs_pin = ExampleCSPin{};
 //!
 //! // Initialize controller object
-//! let mut can_controller = Controller::new(spi_bus,cs_pin);
+//! let mut can_controller = MCP2517::new(spi_bus,cs_pin);
 //!
 //! // Use default configuration settings
 //! let can_config = Configuration::default();
@@ -340,34 +340,6 @@
         Ok(())
     }
 
-<<<<<<< HEAD
-    /// Set corresponding filter and mask registers
-    pub fn set_filter_object(&mut self, filter: Filter) -> Result<(), BusError<B::Error, CS::Error>> {
-        let filter_object_reg = Self::filter_object_register(filter.index);
-        let filter_mask_reg = Self::filter_mask_register(filter.index);
-
-        self.disable_filter(filter.index)?;
-
-        let filter_value = u32::from(filter.filter_bits);
-        let mask_value = u32::from(filter.mask_bits);
-
-        self.write32(filter_object_reg, filter_value)?;
-
-        self.write32(filter_mask_reg, mask_value)?;
-
-        let filter_control_reg = Self::filter_control_register_byte(filter.index);
-
-        self.write_register(filter_control_reg, (1 << 7) | 1)?;
-=======
-    /// Disable corresponding filter
-    pub fn disable_filter(&mut self, filter_index: u8) -> Result<(), BusError<B::Error, CS::Error>> {
-        let filter_reg = Self::filter_control_register_byte(filter_index);
-        self.write_register(filter_reg, 0x00)?;
->>>>>>> 88850781
-
-        Ok(())
-    }
-
     /// Writes a single register byte
     fn write_register(&mut self, register: u16, value: u8) -> Result<(), BusError<B::Error, CS::Error>> {
         let mut buffer = self.cmd_buffer(register, Operation::Write);
