use crate::can::BusError::{CSError, TransferError};
use crate::can::ConfigError::{ClockError, ConfigurationModeTimeout, RequestModeTimeout};
use crate::config::{ClockConfiguration, Configuration};
use crate::message::{RxHeader, TxMessage};
use crate::registers::{FifoControlReg1, FifoStatusReg0, FilterMaskReg, FilterObjectReg};
use crate::status::{OperationMode, OperationStatus, OscillatorStatus};
use core::marker::PhantomData;
use embedded_hal::blocking::spi::Transfer;
use embedded_hal::digital::v2::OutputPin;
use embedded_time::duration::Milliseconds;
use embedded_time::Clock;
use log::debug;

const REGISTER_C1CON: u16 = 0x000;
const REGISTER_OSC: u16 = 0xE00;

/// FIFO index for receiving CAN messages
const FIFO_RX_INDEX: u8 = 1;

/// FIFO index for transmitting CAN messages
const FIFO_TX_INDEX: u8 = 2;

/// General SPI Errors
#[derive(Debug, PartialEq)]
pub enum BusError<B, CS> {
    /// Failed setting state of CS pin
    CSError(CS),

    /// SPI transfer failed
    TransferError(B),
}

/// Configuration errors
#[derive(Debug, PartialEq)]
pub enum ConfigError<B, CS> {
    /// Low level bus communication error
    BusError(BusError<B, CS>),

    /// Internal clock error
    ClockError,

    /// No configuration mode within timeout of 2 ms
    ConfigurationModeTimeout,

    /// Device did not enter given request mode within timeout of 2 ms
    RequestModeTimeout,
}
<<<<<<< HEAD
=======

>>>>>>> 666dff36
#[derive(Debug, PartialEq)]
pub enum Error<B, CS> {
    /// Configuration error
    ConfigErr(ConfigError<B, CS>),
    /// SPI bus transfer error
    BusErr(BusError<B, CS>),
    /// Invalid payload bytes length error
    InvalidPayloadLength(usize),
    /// Invalid Ram Address region error
    InvalidRamAddress(u16),
}

impl<B, CS> From<BusError<B, CS>> for Error<B, CS> {
    fn from(value: BusError<B, CS>) -> Self {
        Error::BusErr(value)
    }
}

impl<B, CS> From<ConfigError<B, CS>> for Error<B, CS> {
    fn from(value: ConfigError<B, CS>) -> Self {
        Error::ConfigErr(value)
    }
}

/// Main MCP2517 CAN controller device
pub struct Controller<B: Transfer<u8>, CS: OutputPin, CLK: Clock> {
    /// SPI bus
    bus: B,

    /// CS pin
    pin_cs: CS,

    /// System clock
    clock: PhantomData<CLK>,
}

impl<B: Transfer<u8>, CS: OutputPin, CLK: Clock> Controller<B, CS, CLK> {
    pub fn new(bus: B, pin_cs: CS) -> Self {
        Self {
            bus,
            pin_cs,
            clock: Default::default(),
        }
    }

    /// Configures the controller with the given settings
    pub fn configure(&mut self, config: &Configuration, clock: &CLK) -> Result<(), ConfigError<B::Error, CS::Error>> {
        self.enable_mode(OperationMode::Configuration, clock, ConfigurationModeTimeout)?;
        self.write_register(REGISTER_OSC, config.clock.as_register())?;

        self.write_register(
            Self::fifo_control_register(FIFO_RX_INDEX) + 3,
            config.fifo.as_rx_register(),
        )?;
        self.write_register(
            Self::fifo_control_register(FIFO_TX_INDEX) + 2,
            config.fifo.as_tx_register_2(),
        )?;
        self.write_register(
            Self::fifo_control_register(FIFO_TX_INDEX) + 3,
            config.fifo.as_tx_register_3(),
        )?;
        self.write_register(
            Self::fifo_control_register(FIFO_TX_INDEX),
            config.fifo.as_tx_register_0(),
        )?;

        self.enable_filter(FIFO_RX_INDEX, 0)?;

        self.enable_mode(config.mode.to_operation_mode(), clock, RequestModeTimeout)?;
        Ok(())
    }

    /// Reads and returns the operation status
    pub fn read_operation_status(&mut self) -> Result<OperationStatus, BusError<B::Error, CS::Error>> {
        let data = self.read_register(REGISTER_C1CON + 2)?;
        Ok(OperationStatus::from_register(data))
    }

    /// Reads and returns the oscillator status
    pub fn read_oscillator_status(&mut self) -> Result<OscillatorStatus, BusError<B::Error, CS::Error>> {
        let data = self.read_register(REGISTER_OSC + 1)?;
        Ok(OscillatorStatus::from_register(data))
    }

    /// Reads and returns the current clock configuration
    pub fn read_clock_configuration(&mut self) -> Result<ClockConfiguration, BusError<B::Error, CS::Error>> {
        let data = self.read_register(REGISTER_OSC)?;
        Ok(ClockConfiguration::from_register(data))
    }

    /// Enters the given mode, aborts all running transactions
    /// and waits max. 2 ms for the given mode to be reached
    fn enable_mode(
        &mut self,
        mode: OperationMode,
        clock: &CLK,
        timeout_error: ConfigError<B::Error, CS::Error>,
    ) -> Result<(), ConfigError<B::Error, CS::Error>> {
        self.write_register(REGISTER_C1CON + 3, mode as u8 | (1 << 3))?;

        let target = clock.try_now()?.checked_add(Milliseconds::new(2)).ok_or(ClockError)?;
        let mut current_mode = None;

        while current_mode.is_none() || current_mode.unwrap() != mode {
            current_mode = Some(self.read_operation_status()?.mode);

            if clock.try_now()? > target {
                debug!("Device did not enter config mode within timeout. Current mode: {mode:?}");
                return Err(timeout_error);
            }
        }

        Ok(())
    }
    /// Enable filter for corresponding RX FIFO
    pub fn enable_filter(&mut self, fifo_index: u8, filter_index: u8) -> Result<(), BusError<B::Error, CS::Error>> {
        let filter_control_reg = Self::filter_control_register_byte(filter_index);
        // Filter must be disabled to modify FmBP
        self.disable_filter(filter_index)?;
        // Write index of fifo where the message that matches the filter is stored in
        self.write_register(filter_control_reg, fifo_index)?;
        // Set FLTENm to enable filter
        self.write_register(filter_control_reg, (1 << 7) | fifo_index)?;
        Ok(())
    }

    pub fn disable_filter(&mut self, filter_index: u8) -> Result<(), BusError<B::Error, CS::Error>> {
        let filter_reg = Self::filter_control_register_byte(filter_index);
        self.write_register(filter_reg, 0x00)?;
        Ok(())
    }
    /// Set corresponding filter object
    pub fn set_filter_object(
        &mut self,
        filter_index: u8,
        filter: FilterObjectReg,
    ) -> Result<(), BusError<B::Error, CS::Error>> {
        let filter_object_reg = Self::filter_object_register(filter_index);
        self.disable_filter(filter_index)?;
        let filter_value = u32::from(filter);
        self.write32(filter_object_reg, filter_value)?;
        Ok(())
    }
    /// Set corresponding filter mask
    pub fn set_filter_mask(
        &mut self,
        filter_index: u8,
        filter_mask: FilterMaskReg,
    ) -> Result<(), BusError<B::Error, CS::Error>> {
        let filter_mask_reg = Self::filter_mask_register(filter_index);
        let mask_value = u32::from(filter_mask);
        self.write32(filter_mask_reg, mask_value)?;
        Ok(())
    }
    /// Writes a single register byte
    fn write_register(&mut self, register: u16, value: u8) -> Result<(), BusError<B::Error, CS::Error>> {
        let mut buffer = self.cmd_buffer(register, Operation::Write);
        buffer[2] = value;

        self.transfer(&mut buffer)?;
        Ok(())
    }

<<<<<<< HEAD
    fn write32(&mut self, register: u16, value: u32) -> Result<(), BusError<B::Error, CS::Error>> {
        let mut buffer = [0u8; 2];
        let command = (register & 0x0FFF) | ((Operation::Write as u16) << 12);

        buffer[0] = (command >> 8) as u8;
        buffer[1] = (command & 0xFF) as u8;
        let mut value_bytes = value.to_le_bytes();

        self.pin_cs.set_low().map_err(CSError)?;
        self.bus.transfer(&mut buffer).map_err(TransferError)?;
        self.bus.transfer(&mut value_bytes).map_err(TransferError)?;
        self.pin_cs.set_high().map_err(CSError)?;

        Ok(())
    }

=======
    /// Reset internal register to default and switch to Configuration mode
>>>>>>> 666dff36
    pub fn reset(&mut self) -> Result<(), BusError<B::Error, CS::Error>> {
        let mut buffer = self.cmd_buffer(0u16, Operation::Reset);
        self.transfer(&mut buffer)?;
        Ok(())
    }

    /// Transmit CAN Message
    pub fn transmit(&mut self, message: TxMessage) -> Result<(), Error<B::Error, CS::Error>> {
        // make sure there is space for new message in TX FIFO
        // read byte 0 of TX FIFO status register
<<<<<<< HEAD

=======
>>>>>>> 666dff36
        let mut txfifo_status_byte0 = self.read_register(Self::fifo_status_register(FIFO_TX_INDEX))?;
        let mut txfifo_status_reg0 = FifoStatusReg0::from(txfifo_status_byte0);

        // block until there is room available for new message in TX FIFO
        while !txfifo_status_reg0.tfnrfnif() {
            txfifo_status_byte0 = self.read_register(Self::fifo_status_register(FIFO_TX_INDEX))?;
            txfifo_status_reg0 = FifoStatusReg0::from(txfifo_status_byte0);
        }

        // make sure length of payload is consistent with CAN operation mode
        let operation_status = self.read_operation_status()?;

        if message.length > 8 && operation_status.mode != OperationMode::NormalCANFD {
            return Err(Error::InvalidPayloadLength(message.length));
        }

        // get address in which to write next message in TX FIFO (should not be read in configuration mode)
        let address = self.read32(Self::fifo_user_address_register(FIFO_TX_INDEX))?;

        // load message in TX FIFO
        self.write_fifo(address as u16, message)?;
        // Request transmission (set txreq) and set uinc in TX FIFO control register byte 1
        self.write_register(Self::fifo_control_register(FIFO_TX_INDEX) + 1, 0x03)?;

        // read TX FIFO control register byte 1
<<<<<<< HEAD

=======
>>>>>>> 666dff36
        let mut txfifo_control_byte1 = self.read_register(Self::fifo_control_register(FIFO_TX_INDEX) + 1)?;
        let mut txfifo_control_reg = FifoControlReg1::from(txfifo_control_byte1);

        // block till txreq is cleared confirming that all messages in TX FIFO are transmitted
        while txfifo_control_reg.txreq() {
            txfifo_control_byte1 = self.read_register(Self::fifo_control_register(FIFO_TX_INDEX) + 1)?;
            txfifo_control_reg = FifoControlReg1::from(txfifo_control_byte1);
        }
        Ok(())
    }

    pub fn receive(&mut self, data: &mut [u8]) -> Result<RxHeader, Error<B::Error, CS::Error>> {
        let rxfifo_status_byte0 = self.read_register(Self::fifo_status_register(FIFO_RX_INDEX))?;
        let rxfifo_status_reg0 = FifoStatusReg0::from(rxfifo_status_byte0);

        // block until fifo contains at least one message
        while !rxfifo_status_reg0.tfnrfnif() {}

        let address = self.read32(Self::fifo_user_address_register(FIFO_RX_INDEX))?;
        // read message object
        self.read_fifo(address as u16, data)?;

        // set uinc
        self.write_register(Self::fifo_control_register(FIFO_RX_INDEX) + 1, 1)?;

        let mut header_bytes = [0u8; 8];
        header_bytes.copy_from_slice(&data[..8]);
        let message_header = RxHeader::from_bytes(header_bytes);

        Ok(message_header)
    }

    /// Insert message object in TX FIFO
    fn write_fifo(&mut self, register: u16, mut message: TxMessage) -> Result<(), Error<B::Error, CS::Error>> {
        self.verify_ram_address(register, message.length)?;

        let mut buffer = [0u8; 10];
        let command = (register & 0x0FFF) | ((Operation::Write as u16) << 12);

        buffer[0] = (command >> 8) as u8;
        buffer[1] = (command & 0xFF) as u8;
        buffer[2..].copy_from_slice(&message.header.into_bytes());
<<<<<<< HEAD

        self.pin_cs.set_low().map_err(CSError)?;
        self.bus.transfer(&mut buffer).map_err(TransferError)?;
        //      self.bus
        //          .transfer(&mut message.payload[..message.length])
        //          .map_err(TransferError)?;
        self.bus.transfer(&mut message.buff).map_err(TransferError)?;
        self.pin_cs.set_high().map_err(CSError)?;
        Ok(())
    }
    /// Read message from RX FIFO
    fn read_fifo(&mut self, register: u16, data: &mut [u8]) -> Result<(), Error<B::Error, CS::Error>> {
        let mut buffer = [0u8; 2];
        let command = (register & 0x0FFF) | ((Operation::Read as u16) << 12);

        buffer[0] = (command >> 8) as u8;
        buffer[1] = (command & 0xFF) as u8;

        self.pin_cs.set_low().map_err(CSError)?;
        self.bus.transfer(&mut buffer).map_err(TransferError)?;
        self.bus.transfer(data).map_err(TransferError)?;
=======

        self.pin_cs.set_low().map_err(CSError)?;
        self.bus.transfer(&mut buffer).map_err(TransferError)?;
        //      self.bus
        //          .transfer(&mut message.payload[..message.length])
        //          .map_err(TransferError)?;
        self.bus.transfer(&mut message.buff).map_err(TransferError)?;
>>>>>>> 666dff36
        self.pin_cs.set_high().map_err(CSError)?;
        Ok(())
    }

    /// 4-byte register read
    fn read32(&mut self, register: u16) -> Result<u32, BusError<B::Error, CS::Error>> {
        // create 6 byte cmd buffer (2 bytes cmd+addr , 4 bytes for register value)
        let mut buffer = [0u8; 6];
        let command = (register & 0x0FFF) | ((Operation::Read as u16) << 12);

        buffer[0] = (command >> 8) as u8;
        buffer[1] = (command & 0xFF) as u8;

        self.pin_cs.set_low().map_err(CSError)?;
        let result = self.bus.transfer(&mut buffer).map_err(TransferError)?;
        self.pin_cs.set_high().map_err(CSError)?;

        let mut data_read = [0u8; 4];
        data_read.clone_from_slice(&result[2..]);

        // reverse so that msb byte of register is at the first index
        let result = u32::from_le_bytes(data_read);
        Ok(result)
    }
    /// Verify address within RAM bounds
    fn verify_ram_address(&self, addr: u16, data_length: usize) -> Result<(), Error<B::Error, CS::Error>> {
        if addr < 0x400 || (addr + (data_length as u16)) > 0xBFF {
            return Err(Error::InvalidRamAddress(addr));
        }
        Ok(())
    }

    /// Reads a single register byte
    fn read_register(&mut self, register: u16) -> Result<u8, BusError<B::Error, CS::Error>> {
        let mut buffer = self.cmd_buffer(register, Operation::Read);
        self.transfer(&mut buffer)
    }

    /// Executes a SPI transfer with three bytes buffer and returns the last byte received
    fn transfer(&mut self, buffer: &mut [u8]) -> Result<u8, BusError<B::Error, CS::Error>> {
        self.pin_cs.set_low().map_err(CSError)?;
        let result = self.bus.transfer(buffer).map_err(TransferError);
        self.pin_cs.set_high().map_err(CSError)?;

        Ok(result?[2])
    }

    /// Creates a three byte command buffer for the given register
    fn cmd_buffer(&self, register: u16, operation: Operation) -> [u8; 3] {
        let mut buffer = [0x0u8; 3];
        let command = (register & 0x0FFF) | ((operation as u16) << 12);

        buffer[0] = (command >> 8) as u8;
        buffer[1] = (command & 0xFF) as u8;

        buffer
    }

    /// Returns the configuration register address for the given FIFO index
    fn fifo_control_register(fifo_index: u8) -> u16 {
        0x05C + 12 * (fifo_index as u16 - 1)
    }

    /// Returns the status register address for the given FIFO index
    fn fifo_status_register(fifo_index: u8) -> u16 {
        0x60 + 12 * (fifo_index as u16 - 1)
    }

    /// Returns the address of fifo user address register for the given index
    fn fifo_user_address_register(fifo_index: u8) -> u16 {
        0x64 + 12 * (fifo_index as u16 - 1)
    }
    /// returns the filter control register address byte of the corresponding filter
    fn filter_control_register_byte(filter_index: u8) -> u16 {
        0x1D0 + filter_index as u16
    }
    /// returns the filter object register address of corresponding filter
    fn filter_object_register(filter_index: u8) -> u16 {
        0x1F0 + 8 * (filter_index as u16)
    }
    /// returns the filter mask register address of corresponding filter
    fn filter_mask_register(filter_index: u8) -> u16 {
        0x1F4 + 8 * (filter_index as u16)
    }
}

/// Register operation type
#[derive(Copy, Clone)]
enum Operation {
    Reset = 0b0000,
    Write = 0b0010,
    Read = 0b0011,
}

impl<B, CS> From<embedded_time::clock::Error> for ConfigError<B, CS> {
    fn from(_error: embedded_time::clock::Error) -> Self {
        ClockError
    }
}

impl<B, CS> From<BusError<B, CS>> for ConfigError<B, CS> {
    fn from(value: BusError<B, CS>) -> Self {
        Self::BusError(value)
    }
}<|MERGE_RESOLUTION|>--- conflicted
+++ resolved
@@ -45,10 +45,7 @@
     /// Device did not enter given request mode within timeout of 2 ms
     RequestModeTimeout,
 }
-<<<<<<< HEAD
-=======
-
->>>>>>> 666dff36
+
 #[derive(Debug, PartialEq)]
 pub enum Error<B, CS> {
     /// Configuration error
@@ -213,7 +210,6 @@
         Ok(())
     }
 
-<<<<<<< HEAD
     fn write32(&mut self, register: u16, value: u32) -> Result<(), BusError<B::Error, CS::Error>> {
         let mut buffer = [0u8; 2];
         let command = (register & 0x0FFF) | ((Operation::Write as u16) << 12);
@@ -230,9 +226,7 @@
         Ok(())
     }
 
-=======
     /// Reset internal register to default and switch to Configuration mode
->>>>>>> 666dff36
     pub fn reset(&mut self) -> Result<(), BusError<B::Error, CS::Error>> {
         let mut buffer = self.cmd_buffer(0u16, Operation::Reset);
         self.transfer(&mut buffer)?;
@@ -243,10 +237,7 @@
     pub fn transmit(&mut self, message: TxMessage) -> Result<(), Error<B::Error, CS::Error>> {
         // make sure there is space for new message in TX FIFO
         // read byte 0 of TX FIFO status register
-<<<<<<< HEAD
-
-=======
->>>>>>> 666dff36
+
         let mut txfifo_status_byte0 = self.read_register(Self::fifo_status_register(FIFO_TX_INDEX))?;
         let mut txfifo_status_reg0 = FifoStatusReg0::from(txfifo_status_byte0);
 
@@ -272,10 +263,7 @@
         self.write_register(Self::fifo_control_register(FIFO_TX_INDEX) + 1, 0x03)?;
 
         // read TX FIFO control register byte 1
-<<<<<<< HEAD
-
-=======
->>>>>>> 666dff36
+
         let mut txfifo_control_byte1 = self.read_register(Self::fifo_control_register(FIFO_TX_INDEX) + 1)?;
         let mut txfifo_control_reg = FifoControlReg1::from(txfifo_control_byte1);
 
@@ -318,13 +306,9 @@
         buffer[0] = (command >> 8) as u8;
         buffer[1] = (command & 0xFF) as u8;
         buffer[2..].copy_from_slice(&message.header.into_bytes());
-<<<<<<< HEAD
 
         self.pin_cs.set_low().map_err(CSError)?;
         self.bus.transfer(&mut buffer).map_err(TransferError)?;
-        //      self.bus
-        //          .transfer(&mut message.payload[..message.length])
-        //          .map_err(TransferError)?;
         self.bus.transfer(&mut message.buff).map_err(TransferError)?;
         self.pin_cs.set_high().map_err(CSError)?;
         Ok(())
@@ -340,15 +324,6 @@
         self.pin_cs.set_low().map_err(CSError)?;
         self.bus.transfer(&mut buffer).map_err(TransferError)?;
         self.bus.transfer(data).map_err(TransferError)?;
-=======
-
-        self.pin_cs.set_low().map_err(CSError)?;
-        self.bus.transfer(&mut buffer).map_err(TransferError)?;
-        //      self.bus
-        //          .transfer(&mut message.payload[..message.length])
-        //          .map_err(TransferError)?;
-        self.bus.transfer(&mut message.buff).map_err(TransferError)?;
->>>>>>> 666dff36
         self.pin_cs.set_high().map_err(CSError)?;
         Ok(())
     }
