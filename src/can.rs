--- conflicted
+++ resolved
@@ -1,12 +1,8 @@
 use crate::can::BusError::{CSError, TransferError};
 use crate::can::ConfigError::{ClockError, ConfigurationModeTimeout, RequestModeTimeout};
 use crate::config::{ClockConfiguration, Configuration};
-<<<<<<< HEAD
 use crate::filter::Filter;
-use crate::message::TxMessage;
-=======
 use crate::message::{MessageType, TxMessage};
->>>>>>> edeaace1
 use crate::registers::{FifoControlReg1, FifoStatusReg0};
 use crate::status::{OperationMode, OperationStatus, OscillatorStatus};
 use core::marker::PhantomData;
@@ -222,7 +218,6 @@
         buffer[2] = value;
 
         self.transfer(&mut buffer)?;
-
         Ok(())
     }
 
@@ -259,14 +254,9 @@
     {
         // make sure there is space for new message in TX FIFO
         // read byte 0 of TX FIFO status register
-<<<<<<< HEAD
-
-        let mut txfifo_status_byte0 = self.read_register(Self::fifo_status_register(FIFO_TX_INDEX))?;
-=======
         let status_reg_addr = Self::fifo_status_register(FIFO_TX_INDEX);
 
         let mut txfifo_status_byte0 = self.read_register(status_reg_addr)?;
->>>>>>> edeaace1
         let mut txfifo_status_reg0 = FifoStatusReg0::from(txfifo_status_byte0);
 
         // block until there is room available for new message in TX FIFO
@@ -295,12 +285,7 @@
         self.write_register(fifo_control_reg1, 0x03)?;
 
         // read TX FIFO control register byte 1
-<<<<<<< HEAD
-
-        let mut txfifo_control_byte1 = self.read_register(Self::fifo_control_register(FIFO_TX_INDEX) + 1)?;
-=======
         let mut txfifo_control_byte1 = self.read_register(fifo_control_reg1)?;
->>>>>>> edeaace1
         let mut txfifo_control_reg = FifoControlReg1::from(txfifo_control_byte1);
 
         // block till txreq is cleared confirming that all messages in TX FIFO are transmitted
@@ -356,11 +341,7 @@
 
         self.pin_cs.set_low().map_err(CSError)?;
         self.bus.transfer(&mut buffer).map_err(TransferError)?;
-<<<<<<< HEAD
-        self.bus.transfer(&mut message.buff).map_err(TransferError)?;
-=======
         self.bus.transfer(&mut data).map_err(TransferError)?;
->>>>>>> edeaace1
         self.pin_cs.set_high().map_err(CSError)?;
 
         Ok(())
@@ -385,7 +366,6 @@
     fn read32(&mut self, register: u16) -> Result<u32, BusError<B::Error, CS::Error>> {
         // create 6 byte cmd buffer (2 bytes cmd+addr , 4 bytes for register value)
         let mut buffer = [0u8; 6];
-
         let command = (register & 0x0FFF) | ((Operation::Read as u16) << 12);
 
         buffer[0] = (command >> 8) as u8;
@@ -472,7 +452,6 @@
 
 /// Register operation type
 #[derive(Copy, Clone)]
-
 enum Operation {
     Reset = 0b0000,
     Write = 0b0010,
