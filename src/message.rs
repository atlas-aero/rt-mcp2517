//!# CAN Message
//! This library supports both CAN2.0 (up two 8 data bytes per CAN Frame)
//! and CAN FD (up to 64 data bytes per CAN frame)
//! formats with both standard and extended frame ID formats
//!
//! ## Message construction example
//! ```
//!use bytes::Bytes;
//!use mcp2517::message::{Can20,TxMessage};
//!use embedded_can::{Id,StandardId};
//!
//! // Frame ID
//! let message_id = Id::Standard(StandardId::new(0x123).unwrap());
//! // Set message type to CAN2.0 with 8 data bytes
//! let message_type = Can20::<8>{};
//! // Create payload buffer
//! let payload = [1,2,3,4,5,6,7,8];
//! // Create Bytes object
//! let bytes = Bytes::copy_from_slice(&payload);
//! // Create message object
//! let tx_message = TxMessage::new(message_type,bytes,message_id).unwrap();
//!```
//!

use bytes::Bytes;
use embedded_can::{ExtendedId, Id, StandardId};
use log::debug;
use modular_bitfield_msb::prelude::*;

pub const STANDARD_IDENTIFIER_MASK: u16 = 0x7FF;

pub const EXTENDED_IDENTIFIER_MASK: u32 = 0x3FFFF;

pub const MAX_PAYLOAD_CAN_2_0: usize = 8;

pub const MAX_PAYLOAD_CAN_FD: usize = 64;

/// Data length code
#[derive(BitfieldSpecifier, Debug, Eq, PartialEq, Ord, PartialOrd, Copy, Clone)]
#[allow(clippy::upper_case_acronyms)]
#[bits = 4]
pub enum DLC {
    Zero,
    One,
    Two,
    Three,
    Four,
    Five,
    Six,
    Seven,
    Eight,
    Twelve,
    Sixteen,
    Twenty,
    TwentyFour,
    ThirtyTwo,
    FortyEight,
    SixtyFour,
}

/// Possible errors when creating a [TxMessage] object
#[derive(Debug, Eq, PartialEq, Ord, PartialOrd)]
pub enum MessageError {
    /// Payload length invalid
    InvalidLength(usize),
    /// Message type Length argument not divisble by 4
    InvalidTypeSize(usize),
}

impl DLC {
    fn from_length(value: usize) -> Result<Self, MessageError> {
        match value {
            0 => Ok(Self::Zero),
            1 => Ok(Self::One),
            2 => Ok(Self::Two),
            3 => Ok(Self::Three),
            4 => Ok(Self::Four),
            5 => Ok(Self::Five),
            6 => Ok(Self::Six),
            7 => Ok(Self::Seven),
            8 => Ok(Self::Eight),
            12 => Ok(Self::Twelve),
            16 => Ok(Self::Sixteen),
            20 => Ok(Self::Twenty),
            24 => Ok(Self::TwentyFour),
            32 => Ok(Self::ThirtyTwo),
            48 => Ok(Self::FortyEight),
            64 => Ok(Self::SixtyFour),
            val => Err(MessageError::InvalidLength(val)),
        }
    }
}

/// Transmit message object header
#[bitfield(bits = 64)]
#[derive(BitfieldSpecifier, Copy, Clone, Debug, Eq, PartialEq, Ord, PartialOrd, Default)]
pub struct TxHeader {
    // T0
    #[skip]
    __: B2,
    /// standard ID in FD mode can be extended to 12 bits if sid11 is set
    pub sid11: bool,
    /// 18 lsb of extended ID
    pub extended_identifier: B18,
    /// standard ID bits or msb 11 bits of extended ID
    pub standard_identifier: B11,
    // T1
    #[skip]
    __: B16,
    /// Sequence keeping track of transmitted messages in Transmit Event FIFO
    pub sequence: B7,
    /// In normal ESI mode, set if node is error passive, cleared if node is error active
    pub error_status_indicator: bool,
    /// Bit distinguishing between CAN and CAN FD formats
    pub fd_frame: bool,
    /// Enables bit rate switching in CAN FD frames
    pub bit_rate_switch: bool,
    /// Set if the frame is a RTR frame
    pub remote_transmission_request: bool,
    /// Set if extended ID is used
    pub identifier_extension_flag: bool,
    /// 4 bits identifying the payload length
    pub data_length_code: DLC,
}

pub trait MessageType<const L: usize> {
    /// Setup CAN message header depending on message type
<<<<<<< HEAD
    fn setup_header(&self, header: &mut TxHeader, payload_length: usize) -> Result<(), DLCError>;
}

/// CAN 2.0 message type where L is the number  //  if payload_length > MAX_LENGTH {
#[derive(Debug, Copy, Clone)]
pub struct Can20<const L: usize> {}

impl<const L: usize> MessageType<L> for Can20<L> {
    fn setup_header(&self, _header: &mut TxHeader, payload_length: usize) -> Result<(), DLCError> {
        if L > 8 || payload_length > 8 {
            let max = payload_length.max(L);
            debug!("Maximum of 8 bytes allowed. Current size: {max} bytes");
            return Err(DLCError::InvalidLength(max));
        }
        Ok(())
    }
}

/// CAN FD message type where L is number data bytes
=======
    fn setup_header(&self, header: &mut TxHeader, payload_length: usize) -> Result<(), MessageError>;
}

/// CAN 2.0 message type where `L` is the max number of payload bytes.
/// For CAN2.0, `L` can either be 4 or 8.
#[derive(Debug, Copy, Clone)]
pub struct Can20<const L: usize> {}

impl<const L: usize> MessageType<L> for Can20<L> {
    fn setup_header(&self, _header: &mut TxHeader, payload_length: usize) -> Result<(), MessageError> {
        if L > 8 || payload_length > 8 {
            let max = payload_length.max(L);
            debug!("Maximum of 64 bytes allowed. Current size: {max} bytes");
            return Err(MessageError::InvalidLength(max));
        }

        if payload_length > L {
            debug!("Payload length {payload_length} must be less than or equal {L}");
            return Err(MessageError::InvalidLength(payload_length));
        }

        if L % 4 != 0 {
            debug!("CAN2.0 generic argument must be 4 or 8");
            return Err(MessageError::InvalidTypeSize(L));
        }

        Ok(())
    }
}
/// CAN FD message type where `L` is the max number of payload bytes.
/// `L` must be a multiple of 4 and `L` >= actual payload length in bytes
>>>>>>> 88850781
#[derive(Debug, Copy, Clone)]
pub struct CanFd<const L: usize> {
    pub bitrate_switch: bool,
}

impl<const L: usize> MessageType<L> for CanFd<L> {
<<<<<<< HEAD
    fn setup_header(&self, header: &mut TxHeader, payload_length: usize) -> Result<(), DLCError> {
        if L > 64 || payload_length > 64 {
            let max = payload_length.max(L);
            debug!("Maximum of 64 bytes allowed. Current size: {max} bytes");
            return Err(DLCError::InvalidLength(max));
=======
    fn setup_header(&self, header: &mut TxHeader, payload_length: usize) -> Result<(), MessageError> {
        if L > 64 || payload_length > 64 {
            let max = payload_length.max(L);
            debug!("Maximum of 64 bytes allowed. Current size: {max} bytes");
            return Err(MessageError::InvalidLength(max));
        }

        if payload_length > L {
            debug!("Payload length {payload_length} must be less than or equal {L}");
            return Err(MessageError::InvalidLength(payload_length));
        }

        if L % 4 != 0 {
            debug!("CANFD generic argument must be a multiple of 4");
            return Err(MessageError::InvalidTypeSize(L));
>>>>>>> 88850781
        }

        header.set_bit_rate_switch(self.bitrate_switch);
        header.set_fd_frame(true);
        Ok(())
    }
}

/// Transmit Message Object
#[derive(Clone, Debug, Eq, PartialEq, Ord, PartialOrd)]
pub struct TxMessage<T: MessageType<L>, const L: usize> {
    /// first 2 bytes of Transmit Message Object
    pub(crate) header: TxHeader,
    /// Payload bytes of Message Object
    pub(crate) buff: Bytes,
    /// CAN message type (CAN 2.0 or CAN FD)
    pub(crate) message_type: T,
}

impl<T: MessageType<L>, const L: usize> TxMessage<T, L> {
<<<<<<< HEAD
    pub fn new(message_type: T, data: Bytes, identifier: Id) -> Result<Self, DLCError> {
=======
    /// Create new CAN message
    pub fn new(message_type: T, data: Bytes, identifier: Id) -> Result<Self, MessageError> {
>>>>>>> 88850781
        let mut header = TxHeader::new();

        let mut payload_length = data.len();

        message_type.setup_header(&mut header, payload_length)?;

        // length used to choose the next supported DLC
        while let Err(MessageError::InvalidLength(_)) = DLC::from_length(payload_length) {
            payload_length += 1;
        }

        header.set_data_length_code(DLC::from_length(payload_length)?);

        match identifier {
            Id::Standard(sid) => header.set_standard_identifier(sid.as_raw()),
            Id::Extended(eid) => {
                header.set_extended_identifier(eid.as_raw() & EXTENDED_IDENTIFIER_MASK);
                header.set_standard_identifier((eid.as_raw() >> 18) as u16 & STANDARD_IDENTIFIER_MASK);
                header.set_identifier_extension_flag(true);
            }
        }

        Ok(TxMessage {
            header,
            buff: data,
            message_type,
        })
    }

    /// Returns payload as a `&[u8]`
    pub fn get_payload(&self) -> &[u8] {
        self.buff.as_ref()
    }

    /// Returns Header register of Transmit Message Object
    pub fn get_header(&self) -> &TxHeader {
        &self.header
    }
}

/// Receive message object header
#[bitfield(bits = 64)]
#[derive(Default, PartialEq, Eq, Debug)]
#[repr(u64)]
pub struct RxHeader {
    // R0
    #[skip]
    __: B2,
    /// In FD mode the standard ID can be extended to 12 bit using r1
    sid11: bool,
    /// Extended Identifier
    extended_identifier: B18,
    /// Standard Identifier
    standard_identifier: B11,
    #[skip]
    __: B16,
    /// Filter Hit, number of filter that matched
    filter_hit: B5,
    #[skip]
    __: B2,
    /// Error Status Indicator
    error_status_indicator: bool,
    /// FD Frame; distinguishes between CAN and CAN FD formats
    fd_frame: bool,
    /// Bit Rate Switch; indicates if data bit rate was switched
    bit_rate_switch: bool,
    /// Remote Transmission Request; not used in CAN FD
    remote_transmission_request: bool,
    /// Identifier Extension Flag; distinguishes between base and extended format
    identifier_extension_flag: bool,
    /// Data Length Code
    data_length_code: DLC,
}

impl RxHeader {
    fn get_id(&self) -> Id {
        if self.identifier_extension_flag() {
            let id = ((self.standard_identifier() as u32) << 18) | (self.extended_identifier());
            let extended_id = ExtendedId::new(id);
            Id::Extended(extended_id.unwrap())
        } else {
            let id = StandardId::new(self.standard_identifier());
            Id::Standard(id.unwrap())
        }
    }

    #[cfg(test)]
    pub fn new_test_cfg(identifier: Id) -> Self {
        match identifier {
            Id::Extended(eid) => Self::new()
                .with_data_length_code(DLC::Eight)
                .with_standard_identifier((eid.as_raw() >> 18) as u16 & STANDARD_IDENTIFIER_MASK)
                .with_extended_identifier(eid.as_raw() & EXTENDED_IDENTIFIER_MASK)
                .with_identifier_extension_flag(true),
            Id::Standard(sid) => Self::new()
                .with_data_length_code(DLC::Eight)
                .with_standard_identifier(sid.as_raw()),
        }
    }
}<|MERGE_RESOLUTION|>--- conflicted
+++ resolved
@@ -1,9 +1,9 @@
 //!# CAN Message
-//! This library supports both CAN2.0 (up two 8 data bytes per CAN Frame)
+//! This library supports both CAN2.0 (up to 8 data bytes per CAN Frame)
 //! and CAN FD (up to 64 data bytes per CAN frame)
 //! formats with both standard and extended frame ID formats
 //!
-//! ## Message construction example
+//! ## CAN 2.0 message construction example
 //! ```
 //!use bytes::Bytes;
 //!use mcp2517::message::{Can20,TxMessage};
@@ -11,16 +11,33 @@
 //!
 //! // Frame ID
 //! let message_id = Id::Standard(StandardId::new(0x123).unwrap());
-//! // Set message type to CAN2.0 with 8 data bytes
-//! let message_type = Can20::<8>{};
+//! // Set message type to CAN2.0 with 3 data bytes
+//! let message_type = Can20::<4>{};
 //! // Create payload buffer
-//! let payload = [1,2,3,4,5,6,7,8];
+//! let payload = [1,2,3];
 //! // Create Bytes object
 //! let bytes = Bytes::copy_from_slice(&payload);
 //! // Create message object
 //! let tx_message = TxMessage::new(message_type,bytes,message_id).unwrap();
 //!```
+//! ## CAN FD message construction example
+//! ```
 //!
+//!use bytes::Bytes;
+//!use mcp2517::message::{CanFd,TxMessage};
+//!use embedded_can::{Id,StandardId};
+//!
+//! // Frame ID
+//! let message_id = Id::Standard(StandardId::new(0x123).unwrap());
+//! // Set message type to CANfd with a max of 24 data bytes with bit rate switch enabled
+//! let message_type = CanFd::<24>{bitrate_switch: true};
+//! // Create payload buffer with 22 data bytes (here DLC will be 24 because 22 is not a supported DLC code)
+//! let payload = [0u8;22];
+//! // Create Bytes object
+//! let bytes = Bytes::copy_from_slice(&payload);
+//! // Create message object
+//! let tx_message = TxMessage::new(message_type,bytes,message_id).unwrap();
+//! ```
 
 use bytes::Bytes;
 use embedded_can::{ExtendedId, Id, StandardId};
@@ -125,27 +142,6 @@
 
 pub trait MessageType<const L: usize> {
     /// Setup CAN message header depending on message type
-<<<<<<< HEAD
-    fn setup_header(&self, header: &mut TxHeader, payload_length: usize) -> Result<(), DLCError>;
-}
-
-/// CAN 2.0 message type where L is the number  //  if payload_length > MAX_LENGTH {
-#[derive(Debug, Copy, Clone)]
-pub struct Can20<const L: usize> {}
-
-impl<const L: usize> MessageType<L> for Can20<L> {
-    fn setup_header(&self, _header: &mut TxHeader, payload_length: usize) -> Result<(), DLCError> {
-        if L > 8 || payload_length > 8 {
-            let max = payload_length.max(L);
-            debug!("Maximum of 8 bytes allowed. Current size: {max} bytes");
-            return Err(DLCError::InvalidLength(max));
-        }
-        Ok(())
-    }
-}
-
-/// CAN FD message type where L is number data bytes
-=======
     fn setup_header(&self, header: &mut TxHeader, payload_length: usize) -> Result<(), MessageError>;
 }
 
@@ -177,20 +173,12 @@
 }
 /// CAN FD message type where `L` is the max number of payload bytes.
 /// `L` must be a multiple of 4 and `L` >= actual payload length in bytes
->>>>>>> 88850781
 #[derive(Debug, Copy, Clone)]
 pub struct CanFd<const L: usize> {
     pub bitrate_switch: bool,
 }
 
 impl<const L: usize> MessageType<L> for CanFd<L> {
-<<<<<<< HEAD
-    fn setup_header(&self, header: &mut TxHeader, payload_length: usize) -> Result<(), DLCError> {
-        if L > 64 || payload_length > 64 {
-            let max = payload_length.max(L);
-            debug!("Maximum of 64 bytes allowed. Current size: {max} bytes");
-            return Err(DLCError::InvalidLength(max));
-=======
     fn setup_header(&self, header: &mut TxHeader, payload_length: usize) -> Result<(), MessageError> {
         if L > 64 || payload_length > 64 {
             let max = payload_length.max(L);
@@ -206,7 +194,6 @@
         if L % 4 != 0 {
             debug!("CANFD generic argument must be a multiple of 4");
             return Err(MessageError::InvalidTypeSize(L));
->>>>>>> 88850781
         }
 
         header.set_bit_rate_switch(self.bitrate_switch);
@@ -227,12 +214,8 @@
 }
 
 impl<T: MessageType<L>, const L: usize> TxMessage<T, L> {
-<<<<<<< HEAD
-    pub fn new(message_type: T, data: Bytes, identifier: Id) -> Result<Self, DLCError> {
-=======
     /// Create new CAN message
     pub fn new(message_type: T, data: Bytes, identifier: Id) -> Result<Self, MessageError> {
->>>>>>> 88850781
         let mut header = TxHeader::new();
 
         let mut payload_length = data.len();
