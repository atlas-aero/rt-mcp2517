<<<<<<< HEAD
use bytes::BytesMut;
use embedded_can::{ExtendedId, Id, StandardId};
=======
use bytes::Bytes;
use embedded_can::Id;
>>>>>>> edeaace1
use log::debug;
use modular_bitfield_msb::prelude::*;

pub const STANDARD_IDENTIFIER_MASK: u16 = 0x7FF;

pub const EXTENDED_IDENTIFIER_MASK: u32 = 0x3FFFF;

pub const MAX_PAYLOAD_CAN_2_0: usize = 8;

pub const MAX_PAYLOAD_CAN_FD: usize = 64;

/// Data length code
#[derive(BitfieldSpecifier, Debug, Eq, PartialEq, Ord, PartialOrd, Copy, Clone)]
#[allow(clippy::upper_case_acronyms)]
#[bits = 4]
pub enum DLC {
    Zero,
    One,
    Two,
    Three,
    Four,
    Five,
    Six,
    Seven,
    Eight,
    Twelve,
    Sixteen,
    Twenty,
    TwentyFour,
    ThirtyTwo,
    FortyEight,
    SixtyFour,
}

/// Invalid data length code error
#[derive(Debug, Eq, PartialEq, Ord, PartialOrd)]
pub enum DLCError {
    InvalidLength(usize),
}

impl DLC {
    fn from_length(value: usize) -> Result<Self, DLCError> {
        match value {
            0 => Ok(Self::Zero),
            1 => Ok(Self::One),
            2 => Ok(Self::Two),
            3 => Ok(Self::Three),
            4 => Ok(Self::Four),
            5 => Ok(Self::Five),
            6 => Ok(Self::Six),
            7 => Ok(Self::Seven),
            8 => Ok(Self::Eight),
            12 => Ok(Self::Twelve),
            16 => Ok(Self::Sixteen),
            20 => Ok(Self::Twenty),
            24 => Ok(Self::TwentyFour),
            32 => Ok(Self::ThirtyTwo),
            48 => Ok(Self::FortyEight),
            64 => Ok(Self::SixtyFour),
            val => Err(DLCError::InvalidLength(val)),
        }
    }
}

/// Transmit message object header
#[bitfield(bits = 64)]
#[derive(BitfieldSpecifier, Copy, Clone, Debug, Eq, PartialEq, Ord, PartialOrd, Default)]
pub struct TxHeader {
    // T0
    #[skip]
    __: B2,
    /// standard ID in FD mode can be extended to 12 bits if sid11 is set
    pub sid11: bool,
    /// 18 lsb of extended ID
    pub extended_identifier: B18,
    /// standard ID bits or msb 11 bits of extended ID
    pub standard_identifier: B11,
    // T1
    #[skip]
    __: B16,
    /// Sequence keeping track of transmitted messages in Transmit Event FIFO
    pub sequence: B7,
    /// In normal ESI mode, set if node is error passive, cleared if node is error active
    pub error_status_indicator: bool,
    /// Bit distinguishing between CAN and CAN FD formats
    pub fd_frame: bool,
    /// Enables bit rate switching in CAN FD frames
    pub bit_rate_switch: bool,
    /// Set if the frame is a RTR frame
    pub remote_transmission_request: bool,
    /// Set if extended ID is used
    pub identifier_extension_flag: bool,
    /// 4 bits identifying the payload length
    pub data_length_code: DLC,
}

<<<<<<< HEAD
=======
/// CAN 2.0 message type
#[derive(Debug, Copy, Clone)]
pub struct Can20 {}

impl MessageType<8> for Can20 {
    fn setup_header(&self, _header: &mut TxHeader) -> Result<(), DLCError> {
        Ok(())
    }
}

/// CAN FD message type
#[derive(Debug, Copy, Clone)]
pub struct CanFd {
    pub bitrate_switch: bool,
}

impl MessageType<64> for CanFd {
    fn setup_header(&self, header: &mut TxHeader) -> Result<(), DLCError> {
        header.set_bit_rate_switch(self.bitrate_switch);
        header.set_fd_frame(true);
        Ok(())
    }
}

pub trait MessageType<const MAX_LENGTH: usize> {
    /// Setup CAN message header depending on message type
    fn setup_header(&self, header: &mut TxHeader) -> Result<(), DLCError>;
}

>>>>>>> edeaace1
/// Transmit Message Object
#[derive(Clone, Debug, Eq, PartialEq, Ord, PartialOrd)]
pub struct TxMessage<T, const MAX_LENGTH: usize> {
    /// first 2 bytes of Transmit Message Object
    pub(crate) header: TxHeader,
    /// Payload bytes of Message Object
    pub(crate) buff: Bytes,
    /// CAN message type (CAN 2.0 or CAN FD)
    pub(crate) message_type: T,
}

impl<T: MessageType<MAX_LENGTH>, const MAX_LENGTH: usize> TxMessage<T, MAX_LENGTH> {
    pub fn new(message_type: T, data: Bytes, identifier: Id) -> Result<Self, DLCError> {
        let mut header = TxHeader::new();

        let mut payload_length = data.len();

        if payload_length > MAX_LENGTH {
            debug!("Maximum of {MAX_LENGTH} bytes allowed. Current size: {payload_length} bytes");
            return Err(DLCError::InvalidLength(payload_length));
        }

        message_type.setup_header(&mut header)?;

        // length used to choose the next supported DLC
        while let Err(DLCError::InvalidLength(_)) = DLC::from_length(payload_length) {
            payload_length += 1;
        }

        header.set_data_length_code(DLC::from_length(payload_length)?);

        match identifier {
            Id::Standard(sid) => header.set_standard_identifier(sid.as_raw()),
            Id::Extended(eid) => {
                header.set_extended_identifier(eid.as_raw() & EXTENDED_IDENTIFIER_MASK);
                header.set_standard_identifier((eid.as_raw() >> 18) as u16 & STANDARD_IDENTIFIER_MASK);
                header.set_identifier_extension_flag(true);
            }
        }

        Ok(TxMessage {
            header,
            buff: data,
            message_type,
        })
    }
}

/// Receive message object header
#[bitfield(bits = 64)]
#[derive(Default, PartialEq, Eq, Debug)]
#[repr(u64)]
pub struct RxHeader {
    // R0
    #[skip]
    __: B2,
    sid11: bool,
    extended_identifier: B18,
    standard_identifier: B11,
    #[skip]
    __: B16,
    filter_hit: B5,
    #[skip]
    __: B2,
    error_status_indicator: bool,
    fd_frame: bool,
    bit_rate_switch: bool,
    remote_transmission_request: bool,
    identifier_extension_flag: bool,
    data_length_code: DLC,
}

impl RxHeader {
    fn get_id(&self) -> Id {
        if self.identifier_extension_flag() {
            let id = ((self.standard_identifier() as u32) << 18) | (self.extended_identifier());
            let extended_id = ExtendedId::new(id);
            Id::Extended(extended_id.unwrap())
        } else {
            let id = StandardId::new(self.standard_identifier());
            Id::Standard(id.unwrap())
        }
    }
    #[cfg(test)]
    pub fn new_test_cfg(identifier: Id) -> Self {
        match identifier {
            Id::Extended(eid) => Self::new()
                .with_data_length_code(DLC::Eight)
                .with_standard_identifier((eid.as_raw() >> 18) as u16 & STANDARD_IDENTIFIER_MASK)
                .with_extended_identifier(eid.as_raw() & EXTENDED_IDENTIFIER_MASK)
                .with_identifier_extension_flag(true),
            Id::Standard(sid) => Self::new()
                .with_data_length_code(DLC::Eight)
                .with_standard_identifier(sid.as_raw()),
        }
    }
}<|MERGE_RESOLUTION|>--- conflicted
+++ resolved
@@ -1,10 +1,5 @@
-<<<<<<< HEAD
-use bytes::BytesMut;
-use embedded_can::{ExtendedId, Id, StandardId};
-=======
 use bytes::Bytes;
 use embedded_can::Id;
->>>>>>> edeaace1
 use log::debug;
 use modular_bitfield_msb::prelude::*;
 
@@ -101,8 +96,6 @@
     pub data_length_code: DLC,
 }
 
-<<<<<<< HEAD
-=======
 /// CAN 2.0 message type
 #[derive(Debug, Copy, Clone)]
 pub struct Can20 {}
@@ -132,7 +125,6 @@
     fn setup_header(&self, header: &mut TxHeader) -> Result<(), DLCError>;
 }
 
->>>>>>> edeaace1
 /// Transmit Message Object
 #[derive(Clone, Debug, Eq, PartialEq, Ord, PartialOrd)]
 pub struct TxMessage<T, const MAX_LENGTH: usize> {
