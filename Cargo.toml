--- conflicted
+++ resolved
@@ -12,11 +12,7 @@
 documentation = "https://docs.rs/mcp2517"
 
 [dependencies]
-<<<<<<< HEAD
-bytes = { version = "1", default-features = false }
-=======
 bytes = { version = "1.6.0", default-features = false }
->>>>>>> 0150b584
 embedded-can = "0.4.1"
 embedded-hal = { version = "0.2.7", features = ["unproven"] }
 embedded-time = "0.12.1"
@@ -28,9 +24,6 @@
 [dev-dependencies]
 mockall = "0.11.0"
 
-<<<<<<< HEAD
-=======
 [features]
 default = []
-strict = []
->>>>>>> 0150b584
+strict = []